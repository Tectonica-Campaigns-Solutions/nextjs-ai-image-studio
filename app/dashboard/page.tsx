"use client";

import type React from "react";
import { useState, useEffect, Suspense, useRef } from "react";
import { useSearchParams, useRouter } from "next/navigation";
import { Button } from "@/components/ui/button";
import { Card, CardContent } from "@/components/ui/card";
import { Textarea } from "@/components/ui/textarea";
import Modal from '@/components/ui/modal'
import {
  Building2,
  Menu,
  X,
  ChevronRight,
  Send,
  Loader2,
  ArrowLeft,
  MessageSquare,
  Clock,
  Plus,
  Trash2,
  ArrowDown,
  Paperclip,
  FileText,
  Image,
} from "lucide-react";
import { cn } from "@/lib/utils";
import { useToast } from "@/hooks/use-toast";
import Markdown from "react-markdown";
import { bots } from "@/lib/bot";
import { clients } from "@/lib/clients";
import type { ChatMessage, ClientType, Conversation } from "@/lib/types";

const THRESHOLD = 20 * 1024 * 1024;

function DashboardContent() {
  // ...existing code...
  // Show input controls again when 'Continue conversation' is clicked
  const [forceShowInput, setForceShowInput] = useState(false);
  const [showInputConversation, setShowInputConversation] = useState(true)
  const [showModal, setShowModal] = useState(false)
  const [imageModal, setImageModal] = useState<string | null>(null);
  
  const closeEditor = () => {
    setShowModal(false)
  }

  const handleEditor = async (imageUrl: string) => {
    setImageModal(imageUrl);
    setShowModal(true);
  }


  const handleContinueConversation = async () => {
    setShowInputConversation(true);
    scrollToBottom();

  };

  // Download image utility
  const handleDownloadImage = async (imageUrl: string) => {
    // For external URLs, fetch and convert to blob
    try {
      const response = await fetch(imageUrl);
      const blob = await response.blob();
      const url = URL.createObjectURL(blob);
      const link = document.createElement("a");
      link.href = url;
      link.download = "image";
      document.body.appendChild(link);
      link.click();
      document.body.removeChild(link);
      URL.revokeObjectURL(url);
    } catch (error) {
      toast({
        title: "Error",
        description: "Failed to download image",
        variant: "destructive",
      });
    }
  };
  const searchParams = useSearchParams();
  const router = useRouter();
  const { toast } = useToast();

  const messagesEndRef = useRef<HTMLDivElement>(null);
  const fileInputRef = useRef<HTMLInputElement>(null);
  const currentConversationIdRef = useRef<string | null>(null);
  const assistantMessageRef = useRef<string>("");

  const [selectedBot, setSelectedBot] = useState("copy_assistant");
  const [sidebarOpen, setSidebarOpen] = useState(false);
  const [client, setClient] = useState<ClientType | null>(null);
  const [prompt, setPrompt] = useState("");
  const [messages, setMessages] = useState<ChatMessage[]>([]);

  const [isLoading, setIsLoading] = useState(false);
  const [isTyping, setIsTyping] = useState(false);
  const [inputDisabled, setInputDisabled] = useState(false);
  const [conversations, setConversations] = useState<Conversation[]>([]);
  const [currentConversationId, setCurrentConversationId] = useState<
    string | null
  >(null);
  const [isLoadingConversations, setIsLoadingConversations] = useState(true);
  const [isCreatingConversation, setIsCreatingConversation] = useState(false);
  const [showScrollButton, setShowScrollButton] = useState(false);
  const [attachedFiles, setAttachedFiles] = useState<
    Array<{ file: File; fileId?: string; uploading: boolean; error?: string }>
  >([]);

  const selectedBotData = bots.find((bot) => bot.id === selectedBot);
  const promptSuggestions = selectedBotData?.suggestions || [];

  useEffect(() => {
    initialize();
  }, [searchParams]);

  useEffect(() => {
    if (client) {
      loadConversationHistory(client);
    }
  }, [selectedBot, client]);

  useEffect(() => {
  if (showInputConversation) {
    scrollToBottom();
  }
}, [showInputConversation]);

  useEffect(() => {
  if (messages.length > 0) {
    const lastAssistantMsg = [...messages].reverse().find(m => m.role === "assistant");
    if (
      lastAssistantMsg &&
      (
        lastAssistantMsg.text.startsWith("data:image/") ||
        (lastAssistantMsg.text.startsWith("http") && /\.(png|jpg|jpeg|gif|webp)$/i.test(lastAssistantMsg.text))
      )
    ) {
      setShowInputConversation(false);
    }
  }
}, [messages]);

  useEffect(() => {
    const timer = setTimeout(() => {
      scrollToBottom();
    }, 100);
    return () => clearTimeout(timer);
  }, [messages, isTyping]);

  const scrollToBottom = () => {
    messagesEndRef.current?.scrollIntoView({ behavior: "smooth" });
    setShowScrollButton(false);
  };

  const handleScroll = (e: React.UIEvent<HTMLDivElement>) => {
    const element = e.currentTarget;
    const isNearBottom =
      element.scrollHeight - element.scrollTop - element.clientHeight < 100;
    setShowScrollButton(!isNearBottom && messages.length > 0);
  };

  const initialize = async () => {
    const clientParam = searchParams.get("client");
    const foundClient = clients.find((c) => c.id === clientParam);

    if (!foundClient) {
      toast({
        title: "Error",
        description: "Client not found",
        variant: "destructive",
      });
      router.push("/");
      return;
    }

    setClient(foundClient);
  };

  const loadConversationHistory = async (client: ClientType) => {
    try {
      setIsLoadingConversations(true);
      const response = await fetch(
        `/api/conversations?client=${client.name}&botType=${selectedBot}`
      );

      if (response.ok) {
        const data = await response.json();
        setConversations(data || []);
      }
    } catch (error) {
      console.error("Error loading conversations:", error);
      toast({
        title: "Error",
        description: "Failed to load chat history",
        variant: "destructive",
      });
    } finally {
      setIsLoadingConversations(false);
    }
  };

  const loadConversationMessages = async (conversationId: string) => {
    try {
      setIsLoading(true);
      const response = await fetch(
        `/api/conversations/${conversationId}/messages`
      );

      if (response.ok) {
        const data = await response.json();

        const processedMessages = data.messages.map((msg: any) => ({
          ...msg,
          attachedFiles: msg.attachedFiles || [],
        }));

        setMessages(processedMessages || []);
        setCurrentConversationId(conversationId);
        currentConversationIdRef.current = conversationId;

        setAttachedFiles([]);
      }
    } catch (error) {
      console.error("Error loading messages:", error);
      toast({
        title: "Error",
        description: "Failed to load chat messages",
        variant: "destructive",
      });
    } finally {
      setIsLoading(false);
    }
  };

  const createNewConversation = async (title?: string) => {
    try {
      setIsCreatingConversation(true);

      setMessages([]);
      setPrompt("");
      setCurrentConversationId(null);
      currentConversationIdRef.current = null;
      setAttachedFiles([]);

      // Get prompt ID for selected bot
      // @ts-ignore
      const promptConfigId = client?.bots[`${selectedBot}_id`];
      if (!promptConfigId) {
        throw new Error("Prompt not configured for this bot");
      }

      const response = await fetch("/api/conversations", {
        method: "POST",
        headers: { "Content-Type": "application/json" },
        body: JSON.stringify({
          title: title || "New conversation",
          clientId: client?.id,
          promptId: promptConfigId,
          botType: selectedBot,
        }),
      });

      if (response.ok) {
        const data = await response.json();
        setCurrentConversationId(data.id);
        currentConversationIdRef.current = data.id;

        console.log("✅ New conversation created with ID:", data.id);

        // Reload conversation history
        await loadConversationHistory(client!);

        return data.id;
      }
    } catch (error) {
      console.error("Error creating conversation:", error);
      toast({
        title: "Error",
        description: "Failed to create conversation",
        variant: "destructive",
      });
      return null;
    } finally {
      setIsCreatingConversation(false);
    }
  };

  const deleteConversation = async (
    conversationId: string,
    e: React.MouseEvent
  ) => {
    e.stopPropagation();

    if (!confirm("Are you sure you want to delete this conversation?")) {
      return;
    }

    try {
      const response = await fetch(`/api/conversations/${conversationId}`, {
        method: "DELETE",
      });

      if (response.ok) {
        if (currentConversationId === conversationId) {
          setMessages([]);
          setCurrentConversationId(null);
          currentConversationIdRef.current = null;
        }
        await loadConversationHistory(client!);
        toast({
          title: "Conversation deleted",
          description: "The conversation has been successfully deleted",
        });
      }
    } catch (error) {
      console.error("Error deleting conversation:", error);
      toast({
        title: "Error",
        description: "Failed to delete conversation",
        variant: "destructive",
      });
    }
  };

  const handleFileSelect = async (e: React.ChangeEvent<HTMLInputElement>) => {
    const files = Array.from(e.target.files || []);

    for (const file of files) {
      if (file.size > THRESHOLD) {
        toast({
          title: "File too large",
          description: `${file.name} exceeds the 20MB limit`,
          variant: "destructive",
        });
        continue;
      }

      const fileEntry = {
        file,
        uploading: true,
        error: undefined,
        fileId: undefined,
      };

      setAttachedFiles((prev) => [...prev, fileEntry]);

      try {
        const formData = new FormData();
        formData.append("file", file);

        const response = await fetch("/api/files", {
          method: "POST",
          body: formData,
        });

        if (!response.ok) {
          const error = await response.json();
          throw new Error(error.details || "Failed to upload file");
        }

        const data = await response.json();

        setAttachedFiles((prev) =>
          prev.map((f) =>
            f.file === file
              ? { ...f, fileId: data.fileId, uploading: false }
              : f
          )
        );

        console.log(
          `✅ File uploaded to OpenAI: ${file.name} with ID: ${data.fileId}`
        );
      } catch (error) {
        console.error(`Error uploading file ${file.name}:`, error);

        setAttachedFiles((prev) =>
          prev.map((f) =>
            f.file === file
              ? { ...f, uploading: false, error: "Error uploading file" }
              : f
          )
        );

        toast({
          title: "Error uploading file",
          description: error instanceof Error ? error.message : "Unknown error",
          variant: "destructive",
        });
      }
    }

    if (fileInputRef.current) {
      fileInputRef.current.value = "";
    }
  };

  const removeAttachedFile = async (index: number) => {
    const fileEntry = attachedFiles[index];

    if (fileEntry.fileId) {
      try {
        await fetch(`/api/openai/files/${fileEntry.fileId}`, {
          method: "DELETE",
        });
        console.log(`Deleted file from OpenAI: ${fileEntry.fileId}`);
      } catch (error) {
        console.error("Error deleting file from OpenAI:", error);
      }
    }

    setAttachedFiles((prev) => prev.filter((_, i) => i !== index));
  };

  const getFileIcon = (fileType: string) => {
    if (fileType.startsWith("image/")) return Image;
    if (fileType === "application/pdf") return FileText;
    return File;
  };

  const handleSubmit = async () => {
    if (!prompt.trim()) {
      toast({
        title: "Empty message",
        description: "Please enter a message to continue",
        variant: "destructive",
      });
      return;
    }

    // @ts-ignore
    const promptConfigId = client?.bots[`${selectedBot}_id`];
    if (!promptConfigId) {
      toast({
        title: "Bot not configured",
        description: "This bot is not available for this client",
        variant: "destructive",
      });
      return;
    }

    setInputDisabled(true);
    setIsLoading(true);

    try {
      // Create conversation if it doesn't exist
      let conversationId = currentConversationId;
      if (!conversationId) {
        console.log("🆕 Creating new conversation");
        const title =
          prompt.length > 50 ? prompt.substring(0, 50) + "..." : prompt;

        conversationId = await createNewConversation(title);

        if (!conversationId) {
          throw new Error("Could not create conversation");
        }

        currentConversationIdRef.current = conversationId;
      }

      // Add user message to UI
      const userMessage: ChatMessage = {
        id: `user-${Date.now()}`,
        role: "user" as const,
        text: prompt,
        timestamp: new Date(),
        attachedFiles: attachedFiles
          .filter((f) => f.fileId)
          .map((f) => ({
            name: f.file.name,
            fileId: f.fileId!,
          })),
      };
      setMessages((prev) => [...prev, userMessage]);

      const fileIds = attachedFiles
        .filter((f) => f.fileId && !f.error)
        .map((f) => {
          return { name: f.file.name, fileId: f.fileId! };
        });

      setPrompt("");
      setAttachedFiles([]);
      setIsTyping(true);
      assistantMessageRef.current = "";

      // Send message to API
      const response = await fetch(
        `/api/conversations/${conversationId}/messages`,
        {
          method: "POST",
          headers: { "Content-Type": "application/json" },
          body: JSON.stringify({
            content: userMessage.text,
            promptId: promptConfigId,
            botType: selectedBot,
            fileIds: fileIds.length > 0 ? fileIds : undefined,
          }),
        }
      );

      if (!response.ok) {
        throw new Error("Failed to send message");
      }

      const data = await response.json();

      const assistantMessage: ChatMessage = {
        id: `assistant-${Date.now()}`,
        role: "assistant",
        text: data.message ?? "",
        timestamp: new Date(),
      };

      setMessages((prev) => [...prev, assistantMessage]);
      setIsTyping(false);

      await loadConversationHistory(client!);
    } catch (error) {
      console.error("Error sending message:", error);
      toast({
        title: "Error",
        description: "Failed to send message",
        variant: "destructive",
      });
    } finally {
      setInputDisabled(false);
      setIsLoading(false);
      setIsTyping(false);
    }
  };

  const handleBackToClientSelection = () => {
    router.push("/");
  };

  const handleBotChange = (botId: string) => {
    setSelectedBot(botId);
    setSidebarOpen(false);
    setMessages([]);
    setPrompt("");
    setCurrentConversationId(null);
    currentConversationIdRef.current = null;
    setAttachedFiles([]);
  };

  console.log({ messages });

  return (
    <div className="min-h-screen bg-background flex">
      {imageModal &&
        <Modal isOpen={showModal} onClose={closeEditor} imageUrl={imageModal} />
      }
      {/* Sidebar */}
      <div
        className={cn(
          "fixed inset-y-0 left-0 z-40 w-64 bg-card/95 backdrop-blur-sm border-r border-border transform transition-all duration-300 ease-out lg:translate-x-0",
          sidebarOpen ? "translate-x-0 shadow-2xl" : "-translate-x-full"
        )}
      >
        
        <div className="flex flex-col h-full">
          {/* Sidebar Header */}
          <div className="p-6 border-b border-border">
            <div className="flex items-center justify-between">
              <div className="flex items-center gap-3">
                <div className="w-8 h-8 bg-primary/10 rounded-lg flex items-center justify-center">
                  <Building2 className="h-5 w-5 text-primary" />
                </div>
                <div>
                  <h2 className="font-semibold text-card-foreground text-sm">
                    {client?.name}
                  </h2>
                  <p className="text-xs text-muted-foreground">Dashboard</p>
                </div>
              </div>
              <Button
                variant="ghost"
                size="sm"
                onClick={() => setSidebarOpen(false)}
                className="lg:hidden"
              >
                <X className="h-4 w-4" />
              </Button>
            </div>
          </div>

          {/* Bot Selection */}
          <div className="flex-1 p-6 overflow-y-auto">
            <div className="space-y-2 mb-6">
              <h3 className="text-sm font-medium text-card-foreground">
                Assistants IA
              </h3>
              <p className="text-xs text-muted-foreground">
                Select a specialized bot
              </p>
            </div>

            <div className="space-y-2 mb-6">
              {bots.map((bot) => {
                const Icon = bot.icon;
                const isSelected = selectedBot === bot.id;
                const hasPrompt = client?.bots[`${bot.id}_id`];

                return (
                  <button
                    key={bot.id}
                    onClick={() => hasPrompt && handleBotChange(bot.id)}
                    className={cn(
                      "w-full p-4 rounded-lg border text-left transition-all duration-300",
                      isSelected
                        ? "border-primary bg-primary/5 shadow-md"
                        : hasPrompt
                        ? "border-border hover:border-primary/50 hover:bg-accent/50"
                        : "border-border opacity-50 cursor-not-allowed"
                    )}
                    disabled={!hasPrompt}
                  >
                    <div className="flex items-start gap-3">
                      <div
                        className={cn(
                          "w-10 h-10 rounded-lg flex items-center justify-center",
                          bot.bgColor,
                          hasPrompt && bot.hoverColor
                        )}
                      >
                        <Icon className={cn("h-5 w-5", bot.color)} />
                      </div>
                      <div className="flex-1">
                        <div className="flex-col flex gap-1">
                          <h4 className="font-medium text-sm">{bot.name}</h4>
                          {!hasPrompt && (
                            <span className="text-xs text-muted-foreground">
                              (Not available)
                            </span>
                          )}
                        </div>
                        {hasPrompt && (
                          <p className="text-xs text-muted-foreground mt-1">
                            {bot.description}
                          </p>
                        )}
                      </div>
                    </div>
                  </button>
                );
              })}
            </div>

            

            {/* Conversation History */}
            <div className="space-y-2 mb-4">
              <div className="flex items-center justify-between">
                <h3 className="text-sm font-medium">Conversations</h3>
                <Button
                  size="sm"
                  variant="ghost"
                  onClick={() => createNewConversation()}
                  disabled={isCreatingConversation}
                >
                  {isCreatingConversation ? (
                    <Loader2 className="h-3 w-3 animate-spin" />
                  ) : (
                    <Plus className="h-3 w-3" />
                  )}
                </Button>
              </div>
            </div>

            <div className="space-y-2 max-h-64 overflow-y-auto">
              {isLoadingConversations ? (
                <div className="flex items-center justify-center py-4">
                  <Loader2 className="h-4 w-4 animate-spin" />
                </div>
              ) : conversations.length === 0 ? (
                <div className="text-center py-4">
                  <p className="text-xs text-muted-foreground">
                    No conversations found
                  </p>
                </div>
              ) : (
                conversations.map((conv) => (
                  <div
                    key={conv.id}
                    className={cn(
                      "group relative p-3 rounded-lg border cursor-pointer",
                      currentConversationId === conv.id
                        ? "border-primary bg-primary/5"
                        : "border-border hover:bg-accent/50"
                    )}
                    onClick={() => loadConversationMessages(conv.id)}
                  >
                    <div className="flex items-start gap-2">
                      <MessageSquare className="h-4 w-4 mt-0.5" />
                      <div className="flex-1">
                        <h4 className="text-xs font-medium truncate pr-6">
                          {conv.title}
                        </h4>
                        <div className="flex items-center gap-2 mt-1">
                          <Clock className="h-3 w-3" />
                          <span className="text-xs text-muted-foreground">
                            {new Date(conv.updated_at).toLocaleDateString()}
                          </span>
                        </div>
                      </div>
                      <Button
                        size="sm"
                        variant="ghost"
                        onClick={(e) => deleteConversation(conv.id, e)}
                        className="absolute right-2 top-2 h-6 w-6 p-0 opacity-0 group-hover:opacity-100"
                      >
                        <Trash2 className="h-3 w-3" />
                      </Button>
                    </div>
                  </div>
                ))
              )}
            </div>

            {/* Actions */}
            <div className="pt-6 border-t space-y-2">
              <Button
                variant="ghost"
                size="sm"
                onClick={() => createNewConversation()}
                disabled={isCreatingConversation}
                className="w-full justify-start"
              >
                <Plus className="h-4 w-4 mr-2" />
                New Conversation
              </Button>

              <Button
                variant="ghost"
                size="sm"
                onClick={handleBackToClientSelection}
                className="w-full justify-start"
              >
                <ArrowLeft className="h-4 w-4 mr-2" />
                Change Client
              </Button>
            </div>
          </div>
        </div>
      </div>

      {/* Main Content */}
      <div className="flex-1 flex flex-col lg:ml-64">
        {/* Top Bar */}
        <div className="bg-card/95 backdrop-blur-sm border-b p-4 lg:p-8 sticky top-0 z-30">
          <div className="flex items-center justify-between">
            <div className="flex items-center gap-4">
              <Button
                variant="ghost"
                size="sm"
                onClick={() => setSidebarOpen(true)}
                className="lg:hidden"
              >
                <Menu className="h-4 w-4" />
              </Button>

              <div className="flex items-center gap-2 text-sm">
                <button
                  onClick={handleBackToClientSelection}
                  className="hover:text-foreground"
                >
                  Clients
                </button>
                <ChevronRight className="h-3 w-3" />
                <span>{client?.name}</span>
                {currentConversationId && (
                  <>
                    <ChevronRight className="h-3 w-3" />
                    <span className="text-muted-foreground">
                      {
                        conversations.find(
                          (c) => c.id === currentConversationId
                        )?.title
                      }
                    </span>
                  </>
                )}
              </div>
            </div>
          </div>
        </div>

        {/* Chat Area */}
        <div className="flex-1 flex flex-col p-4 lg:p-6 gap-4 overflow-hidden">
          {/* Messages Area */}
          <div className="flex-1 flex flex-col overflow-hidden">
            {messages.length === 0 ? (
              <Card className="h-full bg-card/50 border-border">
                <CardContent className="h-full flex items-center justify-center">
                  <div className="text-center space-y-4">
                    <div
                      className={cn(
                        "w-16 h-16 mx-auto rounded-full flex items-center justify-center",
                        selectedBotData?.bgColor
                      )}
                    >
                      {selectedBotData && (
                        <selectedBotData.icon
                          className={cn("h-8 w-8", selectedBotData.color)}
                        />
                      )}
                    </div>
                    <div className="space-y-2">
                      <h3 className="text-lg font-medium text-card-foreground">
                        Hello! I'm {selectedBotData?.name}
                      </h3>
                      <p className="text-muted-foreground max-w-md">
                        {selectedBotData?.description}
                      </p>
                    </div>
                    {promptSuggestions.length > 0 && (
                      <div className="mt-6">
                        <h4 className="text-sm font-semibold mb-2">
                          Prompt Suggestions
                        </h4>
                        <div className="flex flex-wrap gap-2 justify-center">
                          {promptSuggestions.map(
                            (suggestion: string, idx: number) => (
                              <Button
                                key={idx}
                                variant="outline"
                                size="sm"
                                onClick={() => setPrompt(suggestion)}
                                className="text-xs"
                              >
                                {suggestion}
                              </Button>
                            )
                          )}
                        </div>
                      </div>
                    )}
                  </div>
                </CardContent>
              </Card>
            ) : (
              <div className="flex-1 overflow-y-auto" onScroll={handleScroll}>
                <div className="space-y-4 p-2">
                  {messages.map((message, index) => (
                    <div
                      key={message.id || index}
                      className={cn(
                        "flex gap-3",
                        message.role === "user"
                          ? "justify-end"
                          : "justify-start"
                      )}
                    >
                      {message.role === "assistant" && (
                        <div
                          className={cn(
                            "w-8 h-8 rounded-full flex items-center justify-center flex-shrink-0",
                            selectedBotData?.bgColor
                          )}
                        >
                          {selectedBotData && (
                            <selectedBotData.icon
                              className={cn("h-4 w-4", selectedBotData.color)}
                            />
                          )}
                        </div>
                      )}
                      <div
                        className={cn(
                          "max-w-[80%] rounded-lg p-4",
                          message.role === "user"
                            ? "bg-primary text-primary-foreground"
                            : "bg-muted"
                        )}
                      >
                        <div className="markdown-content">
                          {message.text.startsWith("data:image/") ? (
                            <img
                              src={message.text}
                              alt="Generated image"
                              className="max-w-full rounded-lg shadow"
                            />
                          ) : message.text.startsWith("http") &&
                              /\.(png|jpg|jpeg|gif|webp)$/i.test(message.text) ? (
                                <div>
                                  <img
                                    src={message.text}
                                    alt="Generated image"
                                    className="max-w-full rounded-lg shadow"
                                  />
                                  <div className="flex gap-2 mt-2">
                                    <button
                                      className="px-3 py-1 rounded-lg border border-black bg-white text-black hover:bg-gray-100 text-sm"
                                      onClick={() => handleDownloadImage(message.text)}
                                    >
                                      Save
                                    </button>
                                    <button className="px-3 py-1 rounded-lg border border-black bg-white text-black hover:bg-gray-100 text-sm"
                                      onClick={() => handleEditor(message.text)}
                                    >
                                      Edit
                                    </button>
                                    <button
                                      className="px-3 py-1 rounded-lg border border-black bg-white text-black hover:bg-gray-100 text-sm"
                                      onClick={() => handleContinueConversation()}
                                    >
                                      Continue conversation
                                    </button>
                                     {/* <button
                                      className="px-3 py-1 rounded-lg border border-black bg-white text-black hover:bg-gray-100 text-sm"
                                     
                                    >
                                      Share
                                    </button> */}
                                  </div>
                                </div>
                          ) : (
                            <Markdown>{message.text}</Markdown>
                          )}
                        </div>

                        {message.attachedFiles &&
                          message.attachedFiles.length > 0 && (
                            <div className="mt-2 pt-2 border-t border-border/50">
                              <div className="flex flex-wrap gap-1">
                                {message.attachedFiles.map((file, idx) => (
                                  <div
                                    key={idx}
                                    className="inline-flex items-center gap-1 px-2 py-1 rounded text-xs bg-background/50"
                                  >
                                    <Paperclip className="h-3 w-3" />
                                    <span className="max-w-[150px] truncate">
                                      {file.name}
                                    </span>
                                  </div>
                                ))}
                              </div>
                            </div>
                          )}
                        {message.timestamp && (
                          <div className="mt-2 text-xs opacity-70">
                            {new Date(message.timestamp).toLocaleTimeString()}
                          </div>
                        )}
                      </div>
                    </div>
                  ))}
                    

                  {isTyping && (
                    <div className="flex gap-3 justify-start">
                      <div
                        className={cn(
                          "w-8 h-8 rounded-full flex items-center justify-center",
                          selectedBotData?.bgColor
                        )}
                      >
                        {selectedBotData && (
                          <selectedBotData.icon
                            className={cn("h-4 w-4", selectedBotData.color)}
                          />
                        )}
                      </div>
                      <div className="bg-muted rounded-lg p-4">
                        <div className="flex items-center gap-1">
                          <div className="w-2 h-2 bg-muted-foreground rounded-full animate-bounce" />
                          <div
                            className="w-2 h-2 bg-muted-foreground rounded-full animate-bounce"
                            style={{ animationDelay: "0.1s" }}
                          />
                          <div
                            className="w-2 h-2 bg-muted-foreground rounded-full animate-bounce"
                            style={{ animationDelay: "0.2s" }}
                          />
                        </div>
                      </div>
                    </div>
                  )}

                  <div ref={messagesEndRef} />
                </div>

                {showScrollButton && (
                  <Button
                    onClick={scrollToBottom}
                    size="sm"
                    className="fixed bottom-24 right-8 z-20 rounded-full"
                  >
                    <ArrowDown className="h-4 w-4" />
                  </Button>
                )}
              </div>
            )}
          </div>

          {/* Input Area */}
          {showInputConversation && (
            <Card className="bg-card/80 border-border shadow-lg flex-shrink-0">
              <CardContent className="p-4 space-y-4">
                {/* Attached Files */}
                {attachedFiles.length > 0 && (
                  <div className="flex flex-wrap gap-2">
                    {attachedFiles.map((fileEntry, index) => {
                      const Icon = getFileIcon(fileEntry.file.type);
                      return (
                        <div
                          key={index}
                          className={cn(
                            "flex items-center gap-2 px-3 py-2 rounded-lg border",
                            fileEntry.error
                              ? "border-destructive bg-destructive/10"
                              : fileEntry.uploading
                                ? "border-muted bg-muted/50"
                                : "border-primary bg-primary/10"
                          )}
                        >
                          <Icon className="h-4 w-4" />
                          <span className="text-xs max-w-[100px] truncate">
                            {fileEntry.file.name}
                          </span>
                          {fileEntry.uploading && (
                            <Loader2 className="h-3 w-3 animate-spin" />
                          )}
                          {!fileEntry.uploading && (
                            <button
                              onClick={() => removeAttachedFile(index)}
                              className="text-muted-foreground hover:text-foreground"
                            >
                              <X className="h-3 w-3" />
                            </button>
                          )}
                        </div>
                      );
                    })}
                  </div>
                )}

<<<<<<< HEAD
                {/* Input Controls */}
              
                <div className="flex gap-2">
                  <input
                    ref={fileInputRef}
                    type="file"
                    multiple
                    accept="image/*,.pdf,.txt,.md,.csv,.json,.docx,.xlsx"
                    onChange={handleFileSelect}
                    className="hidden"
                  />
=======
              {/* Input Controls */}
              <div className="flex gap-2">
                <input
                  ref={fileInputRef}
                  type="file"
                  multiple
                  accept=".pdf,.txt,.md,.csv,.json,.docx,.xlsx,.pptx,.html,.xml,.rtf,image/*"
                  onChange={handleFileSelect}
                  className="hidden"
                />
>>>>>>> 4124db50

                  <Button
                    variant="ghost"
                    size="icon"
                    onClick={() => fileInputRef.current?.click()}
                    disabled={inputDisabled}
                    className="flex-shrink-0"
                  >
                    <Paperclip className="h-4 w-4" />
                  </Button>

                
                  <Textarea
                    placeholder={`Ask something to ${selectedBotData?.name}...`}
                    value={prompt}
                    onChange={(e) => setPrompt(e.target.value)}
                    disabled={inputDisabled}
                    className="flex-1 min-h-[60px] max-h-[150px] resize-none"
                    onKeyDown={(e) => {
                      if (e.key === "Enter" && !e.shiftKey) {
                        e.preventDefault();
                        handleSubmit();
                      }
                    }}
                  />

<<<<<<< HEAD
                  <Button
                    onClick={handleSubmit}
                    disabled={isLoading || !prompt.trim() || inputDisabled}
                    className="self-end"
                  >
                    {isLoading ? (
                      <Loader2 className="h-4 w-4 animate-spin" />
                    ) : (
                      <Send className="h-4 w-4" />
                    )}
                  </Button>
                </div>
            
              </CardContent>
            </Card>
          )}
=======
                <Button
                  onClick={handleSubmit}
                  disabled={isLoading || !prompt.trim() || inputDisabled}
                  className="self-end"
                >
                  {isLoading ? (
                    <Loader2 className="h-4 w-4 animate-spin" />
                  ) : (
                    <Send className="h-4 w-4" />
                  )}
                </Button>
              </div>

              {attachedFiles.some((f) => f.uploading) && (
                <div className="text-xs text-muted-foreground flex items-center gap-2">
                  <Loader2 className="h-3 w-3 animate-spin" />
                  Subiendo archivos a OpenAI...
                </div>
              )}
            </CardContent>
          </Card>
>>>>>>> 4124db50
        </div>
      </div>

      {sidebarOpen && (
        <div
          className="fixed inset-0 bg-black/50 z-40 lg:hidden"
          onClick={() => setSidebarOpen(false)}
        />
      )}
    </div>
  );
}

export default function DashboardPage() {
  return (
    <Suspense
      fallback={
        <div className="min-h-screen bg-background flex items-center justify-center">
          <div className="flex items-center gap-2">
            <Loader2 className="h-6 w-6 animate-spin" />
            <span className="text-muted-foreground">Loading dashboard...</span>
          </div>
        </div>
      }
    >
      <DashboardContent />
    </Suspense>
  );
}<|MERGE_RESOLUTION|>--- conflicted
+++ resolved
@@ -998,137 +998,108 @@
           </div>
 
           {/* Input Area */}
-          {showInputConversation && (
-            <Card className="bg-card/80 border-border shadow-lg flex-shrink-0">
-              <CardContent className="p-4 space-y-4">
-                {/* Attached Files */}
-                {attachedFiles.length > 0 && (
-                  <div className="flex flex-wrap gap-2">
-                    {attachedFiles.map((fileEntry, index) => {
-                      const Icon = getFileIcon(fileEntry.file.type);
-                      return (
-                        <div
-                          key={index}
-                          className={cn(
-                            "flex items-center gap-2 px-3 py-2 rounded-lg border",
-                            fileEntry.error
-                              ? "border-destructive bg-destructive/10"
-                              : fileEntry.uploading
+          {showInputConversation && 
+            (
+           
+              <Card className="bg-card/80 border-border shadow-lg flex-shrink-0">
+                <CardContent className="p-4 space-y-4">
+                  {/* Attached Files */}
+                  {attachedFiles.length > 0 && (
+                    <div className="flex flex-wrap gap-2">
+                      {attachedFiles.map((fileEntry, index) => {
+                        const Icon = getFileIcon(fileEntry.file.type);
+                        return (
+                          <div
+                            key={index}
+                            className={cn(
+                              "flex items-center gap-2 px-3 py-2 rounded-lg border",
+                              fileEntry.error
+                                ? "border-destructive bg-destructive/10"
+                                : fileEntry.uploading
                                 ? "border-muted bg-muted/50"
                                 : "border-primary bg-primary/10"
-                          )}
-                        >
-                          <Icon className="h-4 w-4" />
-                          <span className="text-xs max-w-[100px] truncate">
-                            {fileEntry.file.name}
-                          </span>
-                          {fileEntry.uploading && (
-                            <Loader2 className="h-3 w-3 animate-spin" />
-                          )}
-                          {!fileEntry.uploading && (
-                            <button
-                              onClick={() => removeAttachedFile(index)}
-                              className="text-muted-foreground hover:text-foreground"
-                            >
-                              <X className="h-3 w-3" />
-                            </button>
-                          )}
-                        </div>
-                      );
-                    })}
+                            )}
+                          >
+                            <Icon className="h-4 w-4" />
+                            <span className="text-xs max-w-[100px] truncate">
+                              {fileEntry.file.name}
+                            </span>
+                            {fileEntry.uploading && (
+                              <Loader2 className="h-3 w-3 animate-spin" />
+                            )}
+                            {!fileEntry.uploading && (
+                              <button
+                                onClick={() => removeAttachedFile(index)}
+                                className="text-muted-foreground hover:text-foreground"
+                              >
+                                <X className="h-3 w-3" />
+                              </button>
+                            )}
+                          </div>
+                        );
+                      })}
+                    </div>
+                  )}
+
+                  {/* Input Controls */}
+                  <div className="flex gap-2">
+                    <input
+                      ref={fileInputRef}
+                      type="file"
+                      multiple
+                      accept=".pdf,.txt,.md,.csv,.json,.docx,.xlsx,.pptx,.html,.xml,.rtf,image/*"
+                      onChange={handleFileSelect}
+                      className="hidden"
+                    />
+
+                    <Button
+                      variant="ghost"
+                      size="icon"
+                      onClick={() => fileInputRef.current?.click()}
+                      disabled={inputDisabled}
+                      className="flex-shrink-0"
+                    >
+                      <Paperclip className="h-4 w-4" />
+                    </Button>
+
+                    <Textarea
+                      placeholder={`Ask something to ${selectedBotData?.name}...`}
+                      value={prompt}
+                      onChange={(e) => setPrompt(e.target.value)}
+                      disabled={inputDisabled}
+                      className="flex-1 min-h-[60px] max-h-[150px] resize-none"
+                      onKeyDown={(e) => {
+                        if (e.key === "Enter" && !e.shiftKey) {
+                          e.preventDefault();
+                          handleSubmit();
+                        }
+                      }}
+                    />
+
+                    <Button
+                      onClick={handleSubmit}
+                      disabled={isLoading || !prompt.trim() || inputDisabled}
+                      className="self-end"
+                    >
+                      {isLoading ? (
+                        <Loader2 className="h-4 w-4 animate-spin" />
+                      ) : (
+                        <Send className="h-4 w-4" />
+                      )}
+                    </Button>
                   </div>
-                )}
-
-<<<<<<< HEAD
-                {/* Input Controls */}
-              
-                <div className="flex gap-2">
-                  <input
-                    ref={fileInputRef}
-                    type="file"
-                    multiple
-                    accept="image/*,.pdf,.txt,.md,.csv,.json,.docx,.xlsx"
-                    onChange={handleFileSelect}
-                    className="hidden"
-                  />
-=======
-              {/* Input Controls */}
-              <div className="flex gap-2">
-                <input
-                  ref={fileInputRef}
-                  type="file"
-                  multiple
-                  accept=".pdf,.txt,.md,.csv,.json,.docx,.xlsx,.pptx,.html,.xml,.rtf,image/*"
-                  onChange={handleFileSelect}
-                  className="hidden"
-                />
->>>>>>> 4124db50
-
-                  <Button
-                    variant="ghost"
-                    size="icon"
-                    onClick={() => fileInputRef.current?.click()}
-                    disabled={inputDisabled}
-                    className="flex-shrink-0"
-                  >
-                    <Paperclip className="h-4 w-4" />
-                  </Button>
-
-                
-                  <Textarea
-                    placeholder={`Ask something to ${selectedBotData?.name}...`}
-                    value={prompt}
-                    onChange={(e) => setPrompt(e.target.value)}
-                    disabled={inputDisabled}
-                    className="flex-1 min-h-[60px] max-h-[150px] resize-none"
-                    onKeyDown={(e) => {
-                      if (e.key === "Enter" && !e.shiftKey) {
-                        e.preventDefault();
-                        handleSubmit();
-                      }
-                    }}
-                  />
-
-<<<<<<< HEAD
-                  <Button
-                    onClick={handleSubmit}
-                    disabled={isLoading || !prompt.trim() || inputDisabled}
-                    className="self-end"
-                  >
-                    {isLoading ? (
-                      <Loader2 className="h-4 w-4 animate-spin" />
-                    ) : (
-                      <Send className="h-4 w-4" />
-                    )}
-                  </Button>
-                </div>
-            
-              </CardContent>
-            </Card>
-          )}
-=======
-                <Button
-                  onClick={handleSubmit}
-                  disabled={isLoading || !prompt.trim() || inputDisabled}
-                  className="self-end"
-                >
-                  {isLoading ? (
-                    <Loader2 className="h-4 w-4 animate-spin" />
-                  ) : (
-                    <Send className="h-4 w-4" />
+
+                  {attachedFiles.some((f) => f.uploading) && (
+                    <div className="text-xs text-muted-foreground flex items-center gap-2">
+                      <Loader2 className="h-3 w-3 animate-spin" />
+                      Subiendo archivos a OpenAI...
+                    </div>
                   )}
-                </Button>
-              </div>
-
-              {attachedFiles.some((f) => f.uploading) && (
-                <div className="text-xs text-muted-foreground flex items-center gap-2">
-                  <Loader2 className="h-3 w-3 animate-spin" />
-                  Subiendo archivos a OpenAI...
-                </div>
-              )}
-            </CardContent>
-          </Card>
->>>>>>> 4124db50
+                </CardContent>
+              </Card>
+            )
+          }
+   
         </div>
       </div>
 
